# -*- coding: utf-8 -*-
"""
    pygments.lexers.functional
    ~~~~~~~~~~~~~~~~~~~~~~~~~~

    Lexers for functional languages.

    :copyright: Copyright 2006-2012 by the Pygments team, see AUTHORS.
    :license: BSD, see LICENSE for details.
"""

import re

from pygments.lexer import Lexer, RegexLexer, bygroups, include, do_insertions
from pygments.token import Text, Comment, Operator, Keyword, Name, \
     String, Number, Punctuation, Literal, Generic, Error

__all__ = ['SchemeLexer', 'CommonLispLexer', 'HaskellLexer',
           'LiterateHaskellLexer', 'SMLLexer', 'OcamlLexer', 'ErlangLexer',
           'ErlangShellLexer', 'OpaLexer', 'CoqLexer', 'NewLispLexer',
           'ElixirLexer', 'ElixirConsoleLexer']


class SchemeLexer(RegexLexer):
    """
    A Scheme lexer, parsing a stream and outputting the tokens
    needed to highlight scheme code.
    This lexer could be most probably easily subclassed to parse
    other LISP-Dialects like Common Lisp, Emacs Lisp or AutoLisp.

    This parser is checked with pastes from the LISP pastebin
    at http://paste.lisp.org/ to cover as much syntax as possible.

    It supports the full Scheme syntax as defined in R5RS.

    *New in Pygments 0.6.*
    """
    name = 'Scheme'
    aliases = ['scheme', 'scm']
    filenames = ['*.scm', '*.ss', '*.rkt']
    mimetypes = ['text/x-scheme', 'application/x-scheme']

    # list of known keywords and builtins taken form vim 6.4 scheme.vim
    # syntax file.
    keywords = [
        'lambda', 'define', 'if', 'else', 'cond', 'and', 'or', 'case', 'let',
        'let*', 'letrec', 'begin', 'do', 'delay', 'set!', '=>', 'quote',
        'quasiquote', 'unquote', 'unquote-splicing', 'define-syntax',
        'let-syntax', 'letrec-syntax', 'syntax-rules'
    ]
    builtins = [
        '*', '+', '-', '/', '<', '<=', '=', '>', '>=', 'abs', 'acos', 'angle',
        'append', 'apply', 'asin', 'assoc', 'assq', 'assv', 'atan',
        'boolean?', 'caaaar', 'caaadr', 'caaar', 'caadar', 'caaddr', 'caadr',
        'caar', 'cadaar', 'cadadr', 'cadar', 'caddar', 'cadddr', 'caddr',
        'cadr', 'call-with-current-continuation', 'call-with-input-file',
        'call-with-output-file', 'call-with-values', 'call/cc', 'car',
        'cdaaar', 'cdaadr', 'cdaar', 'cdadar', 'cdaddr', 'cdadr', 'cdar',
        'cddaar', 'cddadr', 'cddar', 'cdddar', 'cddddr', 'cdddr', 'cddr',
        'cdr', 'ceiling', 'char->integer', 'char-alphabetic?', 'char-ci<=?',
        'char-ci<?', 'char-ci=?', 'char-ci>=?', 'char-ci>?', 'char-downcase',
        'char-lower-case?', 'char-numeric?', 'char-ready?', 'char-upcase',
        'char-upper-case?', 'char-whitespace?', 'char<=?', 'char<?', 'char=?',
        'char>=?', 'char>?', 'char?', 'close-input-port', 'close-output-port',
        'complex?', 'cons', 'cos', 'current-input-port', 'current-output-port',
        'denominator', 'display', 'dynamic-wind', 'eof-object?', 'eq?',
        'equal?', 'eqv?', 'eval', 'even?', 'exact->inexact', 'exact?', 'exp',
        'expt', 'floor', 'for-each', 'force', 'gcd', 'imag-part',
        'inexact->exact', 'inexact?', 'input-port?', 'integer->char',
        'integer?', 'interaction-environment', 'lcm', 'length', 'list',
        'list->string', 'list->vector', 'list-ref', 'list-tail', 'list?',
        'load', 'log', 'magnitude', 'make-polar', 'make-rectangular',
        'make-string', 'make-vector', 'map', 'max', 'member', 'memq', 'memv',
        'min', 'modulo', 'negative?', 'newline', 'not', 'null-environment',
        'null?', 'number->string', 'number?', 'numerator', 'odd?',
        'open-input-file', 'open-output-file', 'output-port?', 'pair?',
        'peek-char', 'port?', 'positive?', 'procedure?', 'quotient',
        'rational?', 'rationalize', 'read', 'read-char', 'real-part', 'real?',
        'remainder', 'reverse', 'round', 'scheme-report-environment',
        'set-car!', 'set-cdr!', 'sin', 'sqrt', 'string', 'string->list',
        'string->number', 'string->symbol', 'string-append', 'string-ci<=?',
        'string-ci<?', 'string-ci=?', 'string-ci>=?', 'string-ci>?',
        'string-copy', 'string-fill!', 'string-length', 'string-ref',
        'string-set!', 'string<=?', 'string<?', 'string=?', 'string>=?',
        'string>?', 'string?', 'substring', 'symbol->string', 'symbol?',
        'tan', 'transcript-off', 'transcript-on', 'truncate', 'values',
        'vector', 'vector->list', 'vector-fill!', 'vector-length',
        'vector-ref', 'vector-set!', 'vector?', 'with-input-from-file',
        'with-output-to-file', 'write', 'write-char', 'zero?'
    ]

    # valid names for identifiers
    # well, names can only not consist fully of numbers
    # but this should be good enough for now
    valid_name = r'[a-zA-Z0-9!$%&*+,/:<=>?@^_~|-]+'

    tokens = {
        'root' : [
            # the comments - always starting with semicolon
            # and going to the end of the line
            (r';.*$', Comment.Single),

            # whitespaces - usually not relevant
            (r'\s+', Text),

            # numbers
            (r'-?\d+\.\d+', Number.Float),
            (r'-?\d+', Number.Integer),
            # support for uncommon kinds of numbers -
            # have to figure out what the characters mean
            #(r'(#e|#i|#b|#o|#d|#x)[\d.]+', Number),

            # strings, symbols and characters
            (r'"(\\\\|\\"|[^"])*"', String),
            (r"'" + valid_name, String.Symbol),
            (r"#\\([()/'\"._!§$%& ?=+-]{1}|[a-zA-Z0-9]+)", String.Char),

            # constants
            (r'(#t|#f)', Name.Constant),

            # special operators
            (r"('|#|`|,@|,|\.)", Operator),

            # highlight the keywords
            ('(%s)' % '|'.join([
                re.escape(entry) + ' ' for entry in keywords]),
                Keyword
            ),

            # first variable in a quoted string like
            # '(this is syntactic sugar)
            (r"(?<='\()" + valid_name, Name.Variable),
            (r"(?<=#\()" + valid_name, Name.Variable),

            # highlight the builtins
            ("(?<=\()(%s)" % '|'.join([
                re.escape(entry) + ' ' for entry in builtins]),
                Name.Builtin
            ),

            # the remaining functions
            (r'(?<=\()' + valid_name, Name.Function),
            # find the remaining variables
            (valid_name, Name.Variable),

            # the famous parentheses!
            (r'(\(|\))', Punctuation),
        ],
    }


class CommonLispLexer(RegexLexer):
    """
    A Common Lisp lexer.

    *New in Pygments 0.9.*
    """
    name = 'Common Lisp'
    aliases = ['common-lisp', 'cl']
    filenames = ['*.cl', '*.lisp', '*.el']  # use for Elisp too
    mimetypes = ['text/x-common-lisp']

    flags = re.IGNORECASE | re.MULTILINE

    ### couple of useful regexes

    # characters that are not macro-characters and can be used to begin a symbol
    nonmacro = r'\\.|[a-zA-Z0-9!$%&*+-/<=>?@\[\]^_{}~]'
    constituent = nonmacro + '|[#.:]'
    terminated = r'(?=[ "()\'\n,;`])' # whitespace or terminating macro characters

    ### symbol token, reverse-engineered from hyperspec
    # Take a deep breath...
    symbol = r'(\|[^|]+\||(?:%s)(?:%s)*)' % (nonmacro, constituent)

    def __init__(self, **options):
        from pygments.lexers._clbuiltins import BUILTIN_FUNCTIONS, \
            SPECIAL_FORMS, MACROS, LAMBDA_LIST_KEYWORDS, DECLARATIONS, \
            BUILTIN_TYPES, BUILTIN_CLASSES
        self.builtin_function = BUILTIN_FUNCTIONS
        self.special_forms = SPECIAL_FORMS
        self.macros = MACROS
        self.lambda_list_keywords = LAMBDA_LIST_KEYWORDS
        self.declarations = DECLARATIONS
        self.builtin_types = BUILTIN_TYPES
        self.builtin_classes = BUILTIN_CLASSES
        RegexLexer.__init__(self, **options)

    def get_tokens_unprocessed(self, text):
        stack = ['root']
        for index, token, value in RegexLexer.get_tokens_unprocessed(self, text, stack):
            if token is Name.Variable:
                if value in self.builtin_function:
                    yield index, Name.Builtin, value
                    continue
                if value in self.special_forms:
                    yield index, Keyword, value
                    continue
                if value in self.macros:
                    yield index, Name.Builtin, value
                    continue
                if value in self.lambda_list_keywords:
                    yield index, Keyword, value
                    continue
                if value in self.declarations:
                    yield index, Keyword, value
                    continue
                if value in self.builtin_types:
                    yield index, Keyword.Type, value
                    continue
                if value in self.builtin_classes:
                    yield index, Name.Class, value
                    continue
            yield index, token, value

    tokens = {
        'root' : [
            ('', Text, 'body'),
        ],
        'multiline-comment' : [
            (r'#\|', Comment.Multiline, '#push'), # (cf. Hyperspec 2.4.8.19)
            (r'\|#', Comment.Multiline, '#pop'),
            (r'[^|#]+', Comment.Multiline),
            (r'[|#]', Comment.Multiline),
        ],
        'commented-form' : [
            (r'\(', Comment.Preproc, '#push'),
            (r'\)', Comment.Preproc, '#pop'),
            (r'[^()]+', Comment.Preproc),
        ],
        'body' : [
            # whitespace
            (r'\s+', Text),

            # single-line comment
            (r';.*$', Comment.Single),

            # multi-line comment
            (r'#\|', Comment.Multiline, 'multiline-comment'),

            # encoding comment (?)
            (r'#\d*Y.*$', Comment.Special),

            # strings and characters
            (r'"(\\.|[^"\\])*"', String),
            # quoting
            (r":" + symbol, String.Symbol),
            (r"'" + symbol, String.Symbol),
            (r"'", Operator),
            (r"`", Operator),

            # decimal numbers
            (r'[-+]?\d+\.?' + terminated, Number.Integer),
            (r'[-+]?\d+/\d+' + terminated, Number),
            (r'[-+]?(\d*\.\d+([defls][-+]?\d+)?|\d+(\.\d*)?[defls][-+]?\d+)' \
                + terminated, Number.Float),

            # sharpsign strings and characters
            (r"#\\." + terminated, String.Char),
            (r"#\\" + symbol, String.Char),

            # vector
            (r'#\(', Operator, 'body'),

            # bitstring
            (r'#\d*\*[01]*', Literal.Other),

            # uninterned symbol
            (r'#:' + symbol, String.Symbol),

            # read-time and load-time evaluation
            (r'#[.,]', Operator),

            # function shorthand
            (r'#\'', Name.Function),

            # binary rational
            (r'#[bB][+-]?[01]+(/[01]+)?', Number),

            # octal rational
            (r'#[oO][+-]?[0-7]+(/[0-7]+)?', Number.Oct),

            # hex rational
            (r'#[xX][+-]?[0-9a-fA-F]+(/[0-9a-fA-F]+)?', Number.Hex),

            # radix rational
            (r'#\d+[rR][+-]?[0-9a-zA-Z]+(/[0-9a-zA-Z]+)?', Number),

            # complex
            (r'(#[cC])(\()', bygroups(Number, Punctuation), 'body'),

            # array
            (r'(#\d+[aA])(\()', bygroups(Literal.Other, Punctuation), 'body'),

            # structure
            (r'(#[sS])(\()', bygroups(Literal.Other, Punctuation), 'body'),

            # path
            (r'#[pP]?"(\\.|[^"])*"', Literal.Other),

            # reference
            (r'#\d+=', Operator),
            (r'#\d+#', Operator),

            # read-time comment
            (r'#+nil' + terminated + '\s*\(', Comment.Preproc, 'commented-form'),

            # read-time conditional
            (r'#[+-]', Operator),

            # special operators that should have been parsed already
            (r'(,@|,|\.)', Operator),

            # special constants
            (r'(t|nil)' + terminated, Name.Constant),

            # functions and variables
            (r'\*' + symbol + '\*', Name.Variable.Global),
            (symbol, Name.Variable),

            # parentheses
            (r'\(', Punctuation, 'body'),
            (r'\)', Punctuation, '#pop'),
        ],
    }


class HaskellLexer(RegexLexer):
    """
    A Haskell lexer based on the lexemes defined in the Haskell 98 Report.

    *New in Pygments 0.8.*
    """
    name = 'Haskell'
    aliases = ['haskell', 'hs']
    filenames = ['*.hs']
    mimetypes = ['text/x-haskell']

    reserved = ['case','class','data','default','deriving','do','else',
                'if','in','infix[lr]?','instance',
                'let','newtype','of','then','type','where','_']
    ascii = ['NUL','SOH','[SE]TX','EOT','ENQ','ACK',
             'BEL','BS','HT','LF','VT','FF','CR','S[OI]','DLE',
             'DC[1-4]','NAK','SYN','ETB','CAN',
             'EM','SUB','ESC','[FGRU]S','SP','DEL']

    tokens = {
        'root': [
            # Whitespace:
            (r'\s+', Text),
            #(r'--\s*|.*$', Comment.Doc),
            (r'--(?![!#$%&*+./<=>?@\^|_~]).*?$', Comment.Single),
            (r'{-', Comment.Multiline, 'comment'),
            # Lexemes:
            #  Identifiers
            (r'\bimport\b', Keyword.Reserved, 'import'),
            (r'\bmodule\b', Keyword.Reserved, 'module'),
            (r'\berror\b', Name.Exception),
            (r'\b(%s)(?!\')\b' % '|'.join(reserved), Keyword.Reserved),
            (r'^[_a-z][\w\']*', Name.Function),
            (r"'?[_a-z][\w']*", Name),
            (r"('')?[A-Z][\w\']*", Keyword.Type),
            #  Operators
            (r'\\(?![:!#$%&*+.\\/<=>?@^|~-]+)', Name.Function), # lambda operator
            (r'(<-|::|->|=>|=)(?![:!#$%&*+.\\/<=>?@^|~-]+)', Operator.Word), # specials
            (r':[:!#$%&*+.\\/<=>?@^|~-]*', Keyword.Type), # Constructor operators
            (r'[:!#$%&*+.\\/<=>?@^|~-]+', Operator), # Other operators
            #  Numbers
            (r'\d+[eE][+-]?\d+', Number.Float),
            (r'\d+\.\d+([eE][+-]?\d+)?', Number.Float),
            (r'0[oO][0-7]+', Number.Oct),
            (r'0[xX][\da-fA-F]+', Number.Hex),
            (r'\d+', Number.Integer),
            #  Character/String Literals
            (r"'", String.Char, 'character'),
            (r'"', String, 'string'),
            #  Special
            (r'\[\]', Keyword.Type),
            (r'\(\)', Name.Builtin),
            (r'[][(),;`{}]', Punctuation),
        ],
        'import': [
            # Import statements
            (r'\s+', Text),
            (r'"', String, 'string'),
            # after "funclist" state
            (r'\)', Punctuation, '#pop'),
            (r'qualified\b', Keyword),
            # import X as Y
            (r'([A-Z][a-zA-Z0-9_.]*)(\s+)(as)(\s+)([A-Z][a-zA-Z0-9_.]*)',
             bygroups(Name.Namespace, Text, Keyword, Text, Name), '#pop'),
            # import X hiding (functions)
            (r'([A-Z][a-zA-Z0-9_.]*)(\s+)(hiding)(\s+)(\()',
             bygroups(Name.Namespace, Text, Keyword, Text, Punctuation), 'funclist'),
            # import X (functions)
            (r'([A-Z][a-zA-Z0-9_.]*)(\s+)(\()',
             bygroups(Name.Namespace, Text, Punctuation), 'funclist'),
            # import X
            (r'[a-zA-Z0-9_.]+', Name.Namespace, '#pop'),
        ],
        'module': [
            (r'\s+', Text),
            (r'([A-Z][a-zA-Z0-9_.]*)(\s+)(\()',
             bygroups(Name.Namespace, Text, Punctuation), 'funclist'),
            (r'[A-Z][a-zA-Z0-9_.]*', Name.Namespace, '#pop'),
        ],
        'funclist': [
            (r'\s+', Text),
            (r'[A-Z][a-zA-Z0-9_]*', Keyword.Type),
            (r'(_[\w\']+|[a-z][\w\']*)', Name.Function),
            (r'--.*$', Comment.Single),
            (r'{-', Comment.Multiline, 'comment'),
            (r',', Punctuation),
            (r'[:!#$%&*+.\\/<=>?@^|~-]+', Operator),
            # (HACK, but it makes sense to push two instances, believe me)
            (r'\(', Punctuation, ('funclist', 'funclist')),
            (r'\)', Punctuation, '#pop:2'),
        ],
        'comment': [
            # Multiline Comments
            (r'[^-{}]+', Comment.Multiline),
            (r'{-', Comment.Multiline, '#push'),
            (r'-}', Comment.Multiline, '#pop'),
            (r'[-{}]', Comment.Multiline),
        ],
        'character': [
            # Allows multi-chars, incorrectly.
            (r"[^\\']", String.Char),
            (r"\\", String.Escape, 'escape'),
            ("'", String.Char, '#pop'),
        ],
        'string': [
            (r'[^\\"]+', String),
            (r"\\", String.Escape, 'escape'),
            ('"', String, '#pop'),
        ],
        'escape': [
            (r'[abfnrtv"\'&\\]', String.Escape, '#pop'),
            (r'\^[][A-Z@\^_]', String.Escape, '#pop'),
            ('|'.join(ascii), String.Escape, '#pop'),
            (r'o[0-7]+', String.Escape, '#pop'),
            (r'x[\da-fA-F]+', String.Escape, '#pop'),
            (r'\d+', String.Escape, '#pop'),
            (r'\s+\\', String.Escape, '#pop'),
        ],
    }


line_re = re.compile('.*?\n')
bird_re = re.compile(r'(>[ \t]*)(.*\n)')

class LiterateHaskellLexer(Lexer):
    """
    For Literate Haskell (Bird-style or LaTeX) source.

    Additional options accepted:

    `litstyle`
        If given, must be ``"bird"`` or ``"latex"``.  If not given, the style
        is autodetected: if the first non-whitespace character in the source
        is a backslash or percent character, LaTeX is assumed, else Bird.

    *New in Pygments 0.9.*
    """
    name = 'Literate Haskell'
    aliases = ['lhs', 'literate-haskell']
    filenames = ['*.lhs']
    mimetypes = ['text/x-literate-haskell']

    def get_tokens_unprocessed(self, text):
        hslexer = HaskellLexer(**self.options)

        style = self.options.get('litstyle')
        if style is None:
            style = (text.lstrip()[0:1] in '%\\') and 'latex' or 'bird'

        code = ''
        insertions = []
        if style == 'bird':
            # bird-style
            for match in line_re.finditer(text):
                line = match.group()
                m = bird_re.match(line)
                if m:
                    insertions.append((len(code),
                                       [(0, Comment.Special, m.group(1))]))
                    code += m.group(2)
                else:
                    insertions.append((len(code), [(0, Text, line)]))
        else:
            # latex-style
            from pygments.lexers.text import TexLexer
            lxlexer = TexLexer(**self.options)

            codelines = 0
            latex = ''
            for match in line_re.finditer(text):
                line = match.group()
                if codelines:
                    if line.lstrip().startswith('\\end{code}'):
                        codelines = 0
                        latex += line
                    else:
                        code += line
                elif line.lstrip().startswith('\\begin{code}'):
                    codelines = 1
                    latex += line
                    insertions.append((len(code),
                                       list(lxlexer.get_tokens_unprocessed(latex))))
                    latex = ''
                else:
                    latex += line
            insertions.append((len(code),
                               list(lxlexer.get_tokens_unprocessed(latex))))
        for item in do_insertions(insertions, hslexer.get_tokens_unprocessed(code)):
            yield item


class SMLLexer(RegexLexer):
    """
    For the Standard ML language.

    *New in Pygments 1.5.*
    """

    name = 'Standard ML'
    aliases = ['sml']
    filenames = ['*.sml', '*.sig', '*.fun',]
    mimetypes = ['text/x-standardml', 'application/x-standardml']

    alphanumid_reserved = [
        # Core
        'abstype', 'and', 'andalso', 'as', 'case', 'datatype', 'do', 'else',
        'end', 'exception', 'fn', 'fun', 'handle', 'if', 'in', 'infix',
        'infixr', 'let', 'local', 'nonfix', 'of', 'op', 'open', 'orelse',
        'raise', 'rec', 'then', 'type', 'val', 'with', 'withtype', 'while',
        # Modules
        'eqtype', 'functor', 'include', 'sharing', 'sig', 'signature',
        'struct', 'structure', 'where',
    ]

    symbolicid_reserved = [
        # Core
        ':', '\|', '=', '=>', '->', '#',
        # Modules
        ':>',
    ]

    nonid_reserved = [ '(', ')', '[', ']', '{', '}', ',', ';', '...', '_' ]

    alphanumid_re = r"[a-zA-Z][a-zA-Z0-9_']*"
    symbolicid_re = r"[!%&$#+\-/:<=>?@\\~`^|*]+"

    # A character constant is a sequence of the form #s, where s is a string
    # constant denoting a string of size one character. This setup just parses
    # the entire string as either a String.Double or a String.Char (depending
    # on the argument), even if the String.Char is an erronous
    # multiple-character string.
    def stringy (whatkind):
        return [
            (r'[^"\\]', whatkind),
            (r'\\[\\\"abtnvfr]', String.Escape),
            # Control-character notation is used for codes < 32,
            # where \^@ == \000
            (r'\\\^[\x40-\x5e]', String.Escape),
            # Docs say 'decimal digits'
            (r'\\[0-9]{3}', String.Escape),
            (r'\\u[0-9a-fA-F]{4}', String.Escape),
            (r'\\\s+\\', String.Interpol),
            (r'"', whatkind, '#pop'),
        ]

    # Callbacks for distinguishing tokens and reserved words
    def long_id_callback(self, match):
        if match.group(1) in self.alphanumid_reserved: token = Error
        else: token = Name.Namespace
        yield match.start(1), token, match.group(1)
        yield match.start(2), Punctuation, match.group(2)

    def end_id_callback(self, match):
        if match.group(1) in self.alphanumid_reserved: token = Error
        elif match.group(1) in self.symbolicid_reserved: token = Error
        else: token = Name
        yield match.start(1), token, match.group(1)

    def id_callback(self, match):
        str = match.group(1)
        if str in self.alphanumid_reserved: token = Keyword.Reserved
        elif str in self.symbolicid_reserved: token = Punctuation
        else: token = Name
        yield match.start(1), token, str

    tokens = {
        # Whitespace and comments are (almost) everywhere
        'whitespace': [
            (r'\s+', Text),
            (r'\(\*', Comment.Multiline, 'comment'),
        ],

        'delimiters': [
            # This lexer treats these delimiters specially:
            # Delimiters define scopes, and the scope is how the meaning of
            # the `|' is resolved - is it a case/handle expression, or function
            # definition by cases? (This is not how the Definition works, but
            # it's how MLton behaves, see http://mlton.org/SMLNJDeviations)
            (r'\(|\[|{', Punctuation, 'main'),
            (r'\)|\]|}', Punctuation, '#pop'),
            (r'\b(let|if|local)\b(?!\')', Keyword.Reserved, ('main', 'main')),
            (r'\b(struct|sig|while)\b(?!\')', Keyword.Reserved, 'main'),
            (r'\b(do|else|end|in|then)\b(?!\')', Keyword.Reserved, '#pop'),
        ],

        'core': [
            # Punctuation that doesn't overlap symbolic identifiers
            (r'(%s)' % '|'.join([re.escape(z) for z in nonid_reserved]),
             Punctuation),

            # Special constants: strings, floats, numbers in decimal and hex
            (r'#"', String.Char, 'char'),
            (r'"', String.Double, 'string'),
            (r'~?0x[0-9a-fA-F]+', Number.Hex),
            (r'0wx[0-9a-fA-F]+', Number.Hex),
            (r'0w\d+', Number.Integer),
            (r'~?\d+\.\d+[eE]~?\d+', Number.Float),
            (r'~?\d+\.\d+', Number.Float),
            (r'~?\d+[eE]~?\d+', Number.Float),
            (r'~?\d+', Number.Integer),

            # Labels
            (r'#\s*[1-9][0-9]*', Name.Label),
            (r'#\s*(%s)' % alphanumid_re, Name.Label),
            (r'#\s+(%s)' % symbolicid_re, Name.Label),
            # Some reserved words trigger a special, local lexer state change
            (r'\b(datatype|abstype)\b(?!\')', Keyword.Reserved, 'dname'),
            (r'(?=\b(exception)\b(?!\'))', Text, ('ename')),
            (r'\b(functor|include|open|signature|structure)\b(?!\')',
             Keyword.Reserved, 'sname'),
            (r'\b(type|eqtype)\b(?!\')', Keyword.Reserved, 'tname'),

            # Regular identifiers, long and otherwise
            (r'\'[0-9a-zA-Z_\']*', Name.Decorator),
            (r'(%s)(\.)' % alphanumid_re, long_id_callback, "dotted"),
            (r'(%s)' % alphanumid_re, id_callback),
            (r'(%s)' % symbolicid_re, id_callback),
        ],
        'dotted': [
            (r'(%s)(\.)' % alphanumid_re, long_id_callback),
            (r'(%s)' % alphanumid_re, end_id_callback, "#pop"),
            (r'(%s)' % symbolicid_re, end_id_callback, "#pop"),
            (r'\s+', Error),
            (r'\S+', Error),
        ],


        # Main parser (prevents errors in files that have scoping errors)
        'root': [ (r'', Text, 'main') ],

        # In this scope, I expect '|' to not be followed by a function name,
        # and I expect 'and' to be followed by a binding site
        'main': [
            include('whitespace'),

            # Special behavior of val/and/fun
            (r'\b(val|and)\b(?!\')', Keyword.Reserved, 'vname'),
            (r'\b(fun)\b(?!\')', Keyword.Reserved,
             ('#pop', 'main-fun', 'fname')),

            include('delimiters'),
            include('core'),
            (r'\S+', Error),
        ],

        # In this scope, I expect '|' and 'and' to be followed by a function
        'main-fun': [
            include('whitespace'),

            (r'\s', Text),
            (r'\(\*', Comment.Multiline, 'comment'),

            # Special behavior of val/and/fun
            (r'\b(fun|and)\b(?!\')', Keyword.Reserved, 'fname'),
            (r'\b(val)\b(?!\')', Keyword.Reserved,
             ('#pop', 'main', 'vname')),

            # Special behavior of '|' and '|'-manipulating keywords
            (r'\|', Punctuation, 'fname'),
            (r'\b(case|handle)\b(?!\')', Keyword.Reserved,
             ('#pop', 'main')),

            include('delimiters'),
            include('core'),
            (r'\S+', Error),
        ],

        # Character and string parsers
        'char': stringy(String.Char),
        'string': stringy(String.Double),

        'breakout': [
            (r'(?=\b(%s)\b(?!\'))' % '|'.join(alphanumid_reserved), Text, '#pop'),
        ],

        # Dealing with what comes after module system keywords
        'sname': [
            include('whitespace'),
            include('breakout'),

            (r'(%s)' % alphanumid_re, Name.Namespace),
            (r'', Text, '#pop'),
        ],

        # Dealing with what comes after the 'fun' (or 'and' or '|') keyword
        'fname': [
            include('whitespace'),
            (r'\'[0-9a-zA-Z_\']*', Name.Decorator),
            (r'\(', Punctuation, 'tyvarseq'),

            (r'(%s)' % alphanumid_re, Name.Function, '#pop'),
            (r'(%s)' % symbolicid_re, Name.Function, '#pop'),

            # Ignore interesting function declarations like "fun (x + y) = ..."
            (r'', Text, '#pop'),
        ],

        # Dealing with what comes after the 'val' (or 'and') keyword
        'vname': [
            include('whitespace'),
            (r'\'[0-9a-zA-Z_\']*', Name.Decorator),
            (r'\(', Punctuation, 'tyvarseq'),

            (r'(%s)(\s*)(=(?!%s))' % (alphanumid_re, symbolicid_re),
             bygroups(Name.Variable, Text, Punctuation), '#pop'),
            (r'(%s)(\s*)(=(?!%s))' % (symbolicid_re, symbolicid_re),
             bygroups(Name.Variable, Text, Punctuation), '#pop'),
            (r'(%s)' % alphanumid_re, Name.Variable, '#pop'),
            (r'(%s)' % symbolicid_re, Name.Variable, '#pop'),

            # Ignore interesting patterns like 'val (x, y)'
            (r'', Text, '#pop'),
        ],

        # Dealing with what comes after the 'type' (or 'and') keyword
        'tname': [
            include('whitespace'),
            include('breakout'),

            (r'\'[0-9a-zA-Z_\']*', Name.Decorator),
            (r'\(', Punctuation, 'tyvarseq'),
            (r'=(?!%s)' % symbolicid_re, Punctuation, ('#pop', 'typbind')),

            (r'(%s)' % alphanumid_re, Keyword.Type),
            (r'(%s)' % symbolicid_re, Keyword.Type),
            (r'\S+', Error, '#pop'),
        ],

        # A type binding includes most identifiers
        'typbind': [
            include('whitespace'),

            (r'\b(and)\b(?!\')', Keyword.Reserved, ('#pop', 'tname')),

            include('breakout'),
            include('core'),
            (r'\S+', Error, '#pop'),
        ],

        # Dealing with what comes after the 'datatype' (or 'and') keyword
        'dname': [
            include('whitespace'),
            include('breakout'),

            (r'\'[0-9a-zA-Z_\']*', Name.Decorator),
            (r'\(', Punctuation, 'tyvarseq'),
            (r'(=)(\s*)(datatype)',
             bygroups(Punctuation, Text, Keyword.Reserved), '#pop'),
            (r'=(?!%s)' % symbolicid_re, Punctuation,
             ('#pop', 'datbind', 'datcon')),

            (r'(%s)' % alphanumid_re, Keyword.Type),
            (r'(%s)' % symbolicid_re, Keyword.Type),
            (r'\S+', Error, '#pop'),
        ],

        # common case - A | B | C of int
        'datbind': [
            include('whitespace'),

            (r'\b(and)\b(?!\')', Keyword.Reserved, ('#pop', 'dname')),
            (r'\b(withtype)\b(?!\')', Keyword.Reserved, ('#pop', 'tname')),
            (r'\b(of)\b(?!\')', Keyword.Reserved),

            (r'(\|)(\s*)(%s)' % alphanumid_re,
             bygroups(Punctuation, Text, Name.Class)),
            (r'(\|)(\s+)(%s)' % symbolicid_re,
             bygroups(Punctuation, Text, Name.Class)),

            include('breakout'),
            include('core'),
            (r'\S+', Error),
        ],

        # Dealing with what comes after an exception
        'ename': [
            include('whitespace'),

            (r'(exception|and)\b(\s+)(%s)' % alphanumid_re,
             bygroups(Keyword.Reserved, Text, Name.Class)),
            (r'(exception|and)\b(\s*)(%s)' % symbolicid_re,
             bygroups(Keyword.Reserved, Text, Name.Class)),
            (r'\b(of)\b(?!\')', Keyword.Reserved),

            include('breakout'),
            include('core'),
            (r'\S+', Error),
        ],

        'datcon': [
            include('whitespace'),
            (r'(%s)' % alphanumid_re, Name.Class, '#pop'),
            (r'(%s)' % symbolicid_re, Name.Class, '#pop'),
            (r'\S+', Error, '#pop'),
        ],

        # Series of type variables
        'tyvarseq': [
            (r'\s', Text),
            (r'\(\*', Comment.Multiline, 'comment'),

            (r'\'[0-9a-zA-Z_\']*', Name.Decorator),
            (alphanumid_re, Name),
            (r',', Punctuation),
            (r'\)', Punctuation, '#pop'),
            (symbolicid_re, Name),
        ],

        'comment': [
            (r'[^(*)]', Comment.Multiline),
            (r'\(\*', Comment.Multiline, '#push'),
            (r'\*\)', Comment.Multiline, '#pop'),
            (r'[(*)]', Comment.Multiline),
        ],
    }


class OcamlLexer(RegexLexer):
    """
    For the OCaml language.

    *New in Pygments 0.7.*
    """

    name = 'OCaml'
    aliases = ['ocaml']
    filenames = ['*.ml', '*.mli', '*.mll', '*.mly']
    mimetypes = ['text/x-ocaml']

    keywords = [
      'as', 'assert', 'begin', 'class', 'constraint', 'do', 'done',
      'downto', 'else', 'end', 'exception', 'external', 'false',
      'for', 'fun', 'function', 'functor', 'if', 'in', 'include',
      'inherit', 'initializer', 'lazy', 'let', 'match', 'method',
      'module', 'mutable', 'new', 'object', 'of', 'open', 'private',
      'raise', 'rec', 'sig', 'struct', 'then', 'to', 'true', 'try',
      'type', 'val', 'virtual', 'when', 'while', 'with'
    ]
    keyopts = [
      '!=','#','&','&&','\(','\)','\*','\+',',','-',
      '-\.','->','\.','\.\.',':','::',':=',':>',';',';;','<',
      '<-','=','>','>]','>}','\?','\?\?','\[','\[<','\[>','\[\|',
      ']','_','`','{','{<','\|','\|]','}','~'
    ]

    operators = r'[!$%&*+\./:<=>?@^|~-]'
    word_operators = ['and', 'asr', 'land', 'lor', 'lsl', 'lxor', 'mod', 'or']
    prefix_syms = r'[!?~]'
    infix_syms = r'[=<>@^|&+\*/$%-]'
    primitives = ['unit', 'int', 'float', 'bool', 'string', 'char', 'list', 'array']

    tokens = {
        'escape-sequence': [
            (r'\\[\\\"\'ntbr]', String.Escape),
            (r'\\[0-9]{3}', String.Escape),
            (r'\\x[0-9a-fA-F]{2}', String.Escape),
        ],
        'root': [
            (r'\s+', Text),
            (r'false|true|\(\)|\[\]', Name.Builtin.Pseudo),
            (r'\b([A-Z][A-Za-z0-9_\']*)(?=\s*\.)',
             Name.Namespace, 'dotted'),
            (r'\b([A-Z][A-Za-z0-9_\']*)', Name.Class),
            (r'\(\*(?![)])', Comment, 'comment'),
            (r'\b(%s)\b' % '|'.join(keywords), Keyword),
            (r'(%s)' % '|'.join(keyopts[::-1]), Operator),
            (r'(%s|%s)?%s' % (infix_syms, prefix_syms, operators), Operator),
            (r'\b(%s)\b' % '|'.join(word_operators), Operator.Word),
            (r'\b(%s)\b' % '|'.join(primitives), Keyword.Type),

            (r"[^\W\d][\w']*", Name),

            (r'-?\d[\d_]*(.[\d_]*)?([eE][+\-]?\d[\d_]*)', Number.Float),
            (r'0[xX][\da-fA-F][\da-fA-F_]*', Number.Hex),
            (r'0[oO][0-7][0-7_]*', Number.Oct),
            (r'0[bB][01][01_]*', Number.Binary),
            (r'\d[\d_]*', Number.Integer),

            (r"'(?:(\\[\\\"'ntbr ])|(\\[0-9]{3})|(\\x[0-9a-fA-F]{2}))'",
             String.Char),
            (r"'.'", String.Char),
            (r"'", Keyword), # a stray quote is another syntax element

            (r'"', String.Double, 'string'),

            (r'[~?][a-z][\w\']*:', Name.Variable),
        ],
        'comment': [
            (r'[^(*)]+', Comment),
            (r'\(\*', Comment, '#push'),
            (r'\*\)', Comment, '#pop'),
            (r'[(*)]', Comment),
        ],
        'string': [
            (r'[^\\"]+', String.Double),
            include('escape-sequence'),
            (r'\\\n', String.Double),
            (r'"', String.Double, '#pop'),
        ],
        'dotted': [
            (r'\s+', Text),
            (r'\.', Punctuation),
            (r'[A-Z][A-Za-z0-9_\']*(?=\s*\.)', Name.Namespace),
            (r'[A-Z][A-Za-z0-9_\']*', Name.Class, '#pop'),
            (r'[a-z_][A-Za-z0-9_\']*', Name, '#pop'),
        ],
    }


class ErlangLexer(RegexLexer):
    """
    For the Erlang functional programming language.

    Blame Jeremy Thurgood (http://jerith.za.net/).

    *New in Pygments 0.9.*
    """

    name = 'Erlang'
    aliases = ['erlang']
    filenames = ['*.erl', '*.hrl', '*.es', '*.escript']
    mimetypes = ['text/x-erlang']

    keywords = [
        'after', 'begin', 'case', 'catch', 'cond', 'end', 'fun', 'if',
        'let', 'of', 'query', 'receive', 'try', 'when',
        ]

    builtins = [ # See erlang(3) man page
        'abs', 'append_element', 'apply', 'atom_to_list', 'binary_to_list',
        'bitstring_to_list', 'binary_to_term', 'bit_size', 'bump_reductions',
        'byte_size', 'cancel_timer', 'check_process_code', 'delete_module',
        'demonitor', 'disconnect_node', 'display', 'element', 'erase', 'exit',
        'float', 'float_to_list', 'fun_info', 'fun_to_list',
        'function_exported', 'garbage_collect', 'get', 'get_keys',
        'group_leader', 'hash', 'hd', 'integer_to_list', 'iolist_to_binary',
        'iolist_size', 'is_atom', 'is_binary', 'is_bitstring', 'is_boolean',
        'is_builtin', 'is_float', 'is_function', 'is_integer', 'is_list',
        'is_number', 'is_pid', 'is_port', 'is_process_alive', 'is_record',
        'is_reference', 'is_tuple', 'length', 'link', 'list_to_atom',
        'list_to_binary', 'list_to_bitstring', 'list_to_existing_atom',
        'list_to_float', 'list_to_integer', 'list_to_pid', 'list_to_tuple',
        'load_module', 'localtime_to_universaltime', 'make_tuple', 'md5',
        'md5_final', 'md5_update', 'memory', 'module_loaded', 'monitor',
        'monitor_node', 'node', 'nodes', 'open_port', 'phash', 'phash2',
        'pid_to_list', 'port_close', 'port_command', 'port_connect',
        'port_control', 'port_call', 'port_info', 'port_to_list',
        'process_display', 'process_flag', 'process_info', 'purge_module',
        'put', 'read_timer', 'ref_to_list', 'register', 'resume_process',
        'round', 'send', 'send_after', 'send_nosuspend', 'set_cookie',
        'setelement', 'size', 'spawn', 'spawn_link', 'spawn_monitor',
        'spawn_opt', 'split_binary', 'start_timer', 'statistics',
        'suspend_process', 'system_flag', 'system_info', 'system_monitor',
        'system_profile', 'term_to_binary', 'tl', 'trace', 'trace_delivered',
        'trace_info', 'trace_pattern', 'trunc', 'tuple_size', 'tuple_to_list',
        'universaltime_to_localtime', 'unlink', 'unregister', 'whereis'
        ]

    operators = r'(\+\+?|--?|\*|/|<|>|/=|=:=|=/=|=<|>=|==?|<-|!|\?)'
    word_operators = [
        'and', 'andalso', 'band', 'bnot', 'bor', 'bsl', 'bsr', 'bxor',
        'div', 'not', 'or', 'orelse', 'rem', 'xor'
        ]

    atom_re = r"(?:[a-z][a-zA-Z0-9_]*|'[^\n']*[^\\]')"

    variable_re = r'(?:[A-Z_][a-zA-Z0-9_]*)'

    escape_re = r'(?:\\(?:[bdefnrstv\'"\\/]|[0-7][0-7]?[0-7]?|\^[a-zA-Z]))'

    macro_re = r'(?:'+variable_re+r'|'+atom_re+r')'

    base_re = r'(?:[2-9]|[12][0-9]|3[0-6])'

    tokens = {
        'root': [
            (r'\s+', Text),
            (r'%.*\n', Comment),
            ('(' + '|'.join(keywords) + r')\b', Keyword),
            ('(' + '|'.join(builtins) + r')\b', Name.Builtin),
            ('(' + '|'.join(word_operators) + r')\b', Operator.Word),
            (r'^-', Punctuation, 'directive'),
            (operators, Operator),
            (r'"', String, 'string'),
            (r'<<', Name.Label),
            (r'>>', Name.Label),
            (r'('+atom_re+')(:)', bygroups(Name.Namespace, Punctuation)),
            (r'^('+atom_re+r')(\s*)(\()', bygroups(Name.Function, Text, Punctuation)),
            (r'[+-]?'+base_re+r'#[0-9a-zA-Z]+', Number.Integer),
            (r'[+-]?\d+', Number.Integer),
            (r'[+-]?\d+.\d+', Number.Float),
            (r'[]\[:_@\".{}()|;,]', Punctuation),
            (variable_re, Name.Variable),
            (atom_re, Name),
            (r'\?'+macro_re, Name.Constant),
            (r'\$(?:'+escape_re+r'|\\[ %]|[^\\])', String.Char),
            (r'#'+atom_re+r'(:?\.'+atom_re+r')?', Name.Label),
            ],
        'string': [
            (escape_re, String.Escape),
            (r'"', String, '#pop'),
            (r'~[0-9.*]*[~#+bBcdefginpPswWxX]', String.Interpol),
            (r'[^"\\~]+', String),
            (r'~', String),
            ],
        'directive': [
            (r'(define)(\s*)(\()('+macro_re+r')',
             bygroups(Name.Entity, Text, Punctuation, Name.Constant), '#pop'),
            (r'(record)(\s*)(\()('+macro_re+r')',
             bygroups(Name.Entity, Text, Punctuation, Name.Label), '#pop'),
            (atom_re, Name.Entity, '#pop'),
            ],
        }


class ErlangShellLexer(Lexer):
    """
    Shell sessions in erl (for Erlang code).

    *New in Pygments 1.1.*
    """
    name = 'Erlang erl session'
    aliases = ['erl']
    filenames = ['*.erl-sh']
    mimetypes = ['text/x-erl-shellsession']

    _prompt_re = re.compile(r'\d+>(?=\s|\Z)')

    def get_tokens_unprocessed(self, text):
        erlexer = ErlangLexer(**self.options)

        curcode = ''
        insertions = []
        for match in line_re.finditer(text):
            line = match.group()
            m = self._prompt_re.match(line)
            if m is not None:
                end = m.end()
                insertions.append((len(curcode),
                                   [(0, Generic.Prompt, line[:end])]))
                curcode += line[end:]
            else:
                if curcode:
                    for item in do_insertions(insertions,
                                    erlexer.get_tokens_unprocessed(curcode)):
                        yield item
                    curcode = ''
                    insertions = []
                if line.startswith('*'):
                    yield match.start(), Generic.Traceback, line
                else:
                    yield match.start(), Generic.Output, line
        if curcode:
            for item in do_insertions(insertions,
                                      erlexer.get_tokens_unprocessed(curcode)):
                yield item


class OpaLexer(RegexLexer):
    """
    Lexer for the Opa language (http://opalang.org).

    *New in Pygments 1.5.*
    """

    name = 'Opa'
    aliases = ['opa']
    filenames = ['*.opa']
    mimetypes = ['text/x-opa']

    # most of these aren't strictly keywords
    # but if you color only real keywords, you might just
    # as well not color anything
    keywords = [
        'and', 'as', 'begin', 'css', 'database', 'db', 'do', 'else', 'end',
        'external', 'forall', 'if', 'import', 'match', 'package', 'parser',
        'rec', 'server', 'then', 'type', 'val', 'with', 'xml_parser'
    ]

    # matches both stuff and `stuff`
    ident_re = r'(([a-zA-Z_]\w*)|(`[^`]*`))'

    op_re = r'[.=\-<>,@~%/+?*&^!]'
    punc_re = r'[()\[\],;|]' # '{' and '}' are treated elsewhere
                               # because they are also used for inserts

    tokens = {
        # copied from the caml lexer, should be adapted
        'escape-sequence': [
            (r'\\[\\\"\'ntr}]', String.Escape),
            (r'\\[0-9]{3}', String.Escape),
            (r'\\x[0-9a-fA-F]{2}', String.Escape),
        ],

        # factorizing these rules, because they are inserted many times
        'comments': [
            (r'/\*', Comment, 'nested-comment'),
            (r'//.*?$', Comment),
        ],
        'comments-and-spaces': [
            include('comments'),
            (r'\s+', Text),
        ],

        'root': [
            include('comments-and-spaces'),
            # keywords
            (r'\b(%s)\b' % '|'.join(keywords), Keyword),
            # directives
            # we could parse the actual set of directives instead of anything
            # starting with @, but this is troublesome
            # because it needs to be adjusted all the time
            # and assuming we parse only sources that compile, it is useless
            (r'@'+ident_re+r'\b', Name.Builtin.Pseudo),

            # number literals
            (r'-?.[\d]+([eE][+\-]?\d+)', Number.Float),
            (r'-?\d+.\d*([eE][+\-]?\d+)', Number.Float),
            (r'-?\d+[eE][+\-]?\d+', Number.Float),
            (r'0[xX][\da-fA-F]+', Number.Hex),
            (r'0[oO][0-7]+', Number.Oct),
            (r'0[bB][01]+', Number.Binary),
            (r'\d+', Number.Integer),
            # color literals
            (r'#[\da-fA-F]{3,6}', Number.Integer),

            # string literals
            (r'"', String.Double, 'string'),
            # char literal, should be checked because this is the regexp from
            # the caml lexer
            (r"'(?:(\\[\\\"'ntbr ])|(\\[0-9]{3})|(\\x[0-9a-fA-F]{2})|.)'",
             String.Char),

            # this is meant to deal with embedded exprs in strings
            # every time we find a '}' we pop a state so that if we were
            # inside a string, we are back in the string state
            # as a consequence, we must also push a state every time we find a
            # '{' or else we will have errors when parsing {} for instance
            (r'{', Operator, '#push'),
            (r'}', Operator, '#pop'),

            # html literals
            # this is a much more strict that the actual parser,
            # since a<b would not be parsed as html
            # but then again, the parser is way too lax, and we can't hope
            # to have something as tolerant
            (r'<(?=[a-zA-Z>])', String.Single, 'html-open-tag'),

            # db path
            # matching the '[_]' in '/a[_]' because it is a part
            # of the syntax of the db path definition
            # unfortunately, i don't know how to match the ']' in
            # /a[1], so this is somewhat inconsistent
            (r'[@?!]?(/\w+)+(\[_\])?', Name.Variable),
            # putting the same color on <- as on db path, since
            # it can be used only to mean Db.write
            (r'<-(?!'+op_re+r')', Name.Variable),

            # 'modules'
            # although modules are not distinguished by their names as in caml
            # the standard library seems to follow the convention that modules
            # only area capitalized
            (r'\b([A-Z]\w*)(?=\.)', Name.Namespace),

            # operators
            # = has a special role because this is the only
            # way to syntactic distinguish binding constructions
            # unfortunately, this colors the equal in {x=2} too
            (r'=(?!'+op_re+r')', Keyword),
            (r'(%s)+' % op_re, Operator),
            (r'(%s)+' % punc_re, Operator),

            # coercions
            (r':', Operator, 'type'),
            # type variables
            # we need this rule because we don't parse specially type
            # definitions so in "type t('a) = ...", "'a" is parsed by 'root'
            ("'"+ident_re, Keyword.Type),

            # id literal, #something, or #{expr}
            (r'#'+ident_re, String.Single),
            (r'#(?={)', String.Single),

            # identifiers
            # this avoids to color '2' in 'a2' as an integer
            (ident_re, Text),

            # default, not sure if that is needed or not
            # (r'.', Text),
        ],

        # it is quite painful to have to parse types to know where they end
        # this is the general rule for a type
        # a type is either:
        # * -> ty
        # * type-with-slash
        # * type-with-slash -> ty
        # * type-with-slash (, type-with-slash)+ -> ty
        #
        # the code is pretty funky in here, but this code would roughly
        # translate in caml to:
        # let rec type stream =
        # match stream with
        # | [< "->";  stream >] -> type stream
        # | [< "";  stream >] ->
        #   type_with_slash stream
        #   type_lhs_1 stream;
        # and type_1 stream = ...
        'type': [
            include('comments-and-spaces'),
            (r'->', Keyword.Type),
            (r'', Keyword.Type, ('#pop', 'type-lhs-1', 'type-with-slash')),
        ],

        # parses all the atomic or closed constructions in the syntax of type
        # expressions: record types, tuple types, type constructors, basic type
        # and type variables
        'type-1': [
            include('comments-and-spaces'),
            (r'\(', Keyword.Type, ('#pop', 'type-tuple')),
            (r'~?{', Keyword.Type, ('#pop', 'type-record')),
            (ident_re+r'\(', Keyword.Type, ('#pop', 'type-tuple')),
            (ident_re, Keyword.Type, '#pop'),
            ("'"+ident_re, Keyword.Type),
            # this case is not in the syntax but sometimes
            # we think we are parsing types when in fact we are parsing
            # some css, so we just pop the states until we get back into
            # the root state
            (r'', Keyword.Type, '#pop'),
        ],

        # type-with-slash is either:
        # * type-1
        # * type-1 (/ type-1)+
        'type-with-slash': [
            include('comments-and-spaces'),
            (r'', Keyword.Type, ('#pop', 'slash-type-1', 'type-1')),
        ],
        'slash-type-1': [
            include('comments-and-spaces'),
            ('/', Keyword.Type, ('#pop', 'type-1')),
            # same remark as above
            (r'', Keyword.Type, '#pop'),
        ],

        # we go in this state after having parsed a type-with-slash
        # while trying to parse a type
        # and at this point we must determine if we are parsing an arrow
        # type (in which case we must continue parsing) or not (in which
        # case we stop)
        'type-lhs-1': [
            include('comments-and-spaces'),
            (r'->', Keyword.Type, ('#pop', 'type')),
            (r'(?=,)', Keyword.Type, ('#pop', 'type-arrow')),
            (r'', Keyword.Type, '#pop'),
        ],
        'type-arrow': [
            include('comments-and-spaces'),
            # the look ahead here allows to parse f(x : int, y : float -> truc)
            # correctly
            (r',(?=[^:]*?->)', Keyword.Type, 'type-with-slash'),
            (r'->', Keyword.Type, ('#pop', 'type')),
            # same remark as above
            (r'', Keyword.Type, '#pop'),
        ],

        # no need to do precise parsing for tuples and records
        # because they are closed constructions, so we can simply
        # find the closing delimiter
        # note that this function would be not work if the source
        # contained identifiers like `{)` (although it could be patched
        # to support it)
        'type-tuple': [
            include('comments-and-spaces'),
            (r'[^\(\)/*]+', Keyword.Type),
            (r'[/*]', Keyword.Type),
            (r'\(', Keyword.Type, '#push'),
            (r'\)', Keyword.Type, '#pop'),
        ],
        'type-record': [
            include('comments-and-spaces'),
            (r'[^{}/*]+', Keyword.Type),
            (r'[/*]', Keyword.Type),
            (r'{', Keyword.Type, '#push'),
            (r'}', Keyword.Type, '#pop'),
        ],

#        'type-tuple': [
#            include('comments-and-spaces'),
#            (r'\)', Keyword.Type, '#pop'),
#            (r'', Keyword.Type, ('#pop', 'type-tuple-1', 'type-1')),
#        ],
#        'type-tuple-1': [
#            include('comments-and-spaces'),
#            (r',?\s*\)', Keyword.Type, '#pop'), # ,) is a valid end of tuple, in (1,)
#            (r',', Keyword.Type, 'type-1'),
#        ],
#        'type-record':[
#            include('comments-and-spaces'),
#            (r'}', Keyword.Type, '#pop'),
#            (r'~?(?:\w+|`[^`]*`)', Keyword.Type, 'type-record-field-expr'),
#        ],
#        'type-record-field-expr': [
#
#        ],

        'nested-comment': [
            (r'[^/*]+', Comment),
            (r'/\*', Comment, '#push'),
            (r'\*/', Comment, '#pop'),
            (r'[/*]', Comment),
        ],

        # the coy pasting between string and single-string
        # is kinda sad. Is there a way to avoid that??
        'string': [
            (r'[^\\"{]+', String.Double),
            (r'"', String.Double, '#pop'),
            (r'{', Operator, 'root'),
            include('escape-sequence'),
        ],
        'single-string': [
            (r'[^\\\'{]+', String.Double),
            (r'\'', String.Double, '#pop'),
            (r'{', Operator, 'root'),
            include('escape-sequence'),
        ],

        # all the html stuff
        # can't really reuse some existing html parser
        # because we must be able to parse embedded expressions

        # we are in this state after someone parsed the '<' that
        # started the html literal
        'html-open-tag': [
            (r'[\w\-:]+', String.Single, ('#pop', 'html-attr')),
            (r'>', String.Single, ('#pop', 'html-content')),
        ],

        # we are in this state after someone parsed the '</' that
        # started the end of the closing tag
        'html-end-tag': [
            # this is a star, because </> is allowed
            (r'[\w\-:]*>', String.Single, '#pop'),
        ],

        # we are in this state after having parsed '<ident(:ident)?'
        # we thus parse a possibly empty list of attributes
        'html-attr': [
            (r'\s+', Text),
            (r'[\w\-:]+=', String.Single, 'html-attr-value'),
            (r'/>', String.Single, '#pop'),
            (r'>', String.Single, ('#pop', 'html-content')),
        ],

        'html-attr-value': [
            (r"'", String.Single, ('#pop', 'single-string')),
            (r'"', String.Single, ('#pop', 'string')),
            (r'#'+ident_re, String.Single, '#pop'),
            (r'#(?={)', String.Single, ('#pop', 'root')),
            (r'{', Operator, ('#pop', 'root')), # this is a tail call!
        ],

        # we should probably deal with '\' escapes here
        'html-content': [
            (r'<!--', Comment, 'html-comment'),
            (r'</', String.Single, ('#pop', 'html-end-tag')),
            (r'<', String.Single, 'html-open-tag'),
            (r'{', Operator, 'root'),
            (r'.|\s+', String.Single),
        ],

        'html-comment': [
            (r'-->', Comment, '#pop'),
            (r'[^\-]+|-', Comment),
        ],
    }


class CoqLexer(RegexLexer):
    """
    For the `Coq <http://coq.inria.fr/>`_ theorem prover.

    *New in Pygments 1.5.*
    """

    name = 'Coq'
    aliases = ['coq']
    filenames = ['*.v']
    mimetypes = ['text/x-coq']

    keywords1 = [
        # Vernacular commands
        'Section', 'Module', 'End', 'Require', 'Import', 'Export', 'Variable',
        'Variables', 'Parameter', 'Parameters', 'Axiom', 'Hypothesis',
        'Hypotheses', 'Notation', 'Local', 'Tactic', 'Reserved', 'Scope',
        'Open', 'Close', 'Bind', 'Delimit', 'Definition', 'Let', 'Ltac',
        'Fixpoint', 'CoFixpoint', 'Morphism', 'Relation', 'Implicit',
        'Arguments', 'Set', 'Unset', 'Contextual', 'Strict', 'Prenex',
        'Implicits', 'Inductive', 'CoInductive', 'Record', 'Structure',
        'Canonical', 'Coercion', 'Theorem', 'Lemma', 'Corollary',
        'Proposition', 'Fact', 'Remark', 'Example', 'Proof', 'Goal', 'Save',
        'Qed', 'Defined', 'Hint', 'Resolve', 'Rewrite', 'View', 'Search',
        'Show', 'Print', 'Printing', 'All', 'Graph', 'Projections', 'inside',
        'outside',
    ]
    keywords2 = [
        # Gallina
        'forall', 'exists', 'exists2', 'fun', 'fix', 'cofix', 'struct',
        'match', 'end',  'in', 'return', 'let', 'if', 'is', 'then', 'else',
        'for', 'of', 'nosimpl', 'with', 'as',
    ]
    keywords3 = [
        # Sorts
        'Type', 'Prop',
    ]
    keywords4 = [
        # Tactics
        'pose', 'set', 'move', 'case', 'elim', 'apply', 'clear', 'hnf', 'intro',
        'intros', 'generalize', 'rename', 'pattern', 'after', 'destruct',
        'induction', 'using', 'refine', 'inversion', 'injection', 'rewrite',
        'congr', 'unlock', 'compute', 'ring', 'field', 'replace', 'fold',
        'unfold', 'change', 'cutrewrite', 'simpl', 'have', 'suff', 'wlog',
        'suffices', 'without', 'loss', 'nat_norm', 'assert', 'cut', 'trivial',
        'revert', 'bool_congr', 'nat_congr', 'symmetry', 'transitivity', 'auto',
        'split', 'left', 'right', 'autorewrite',
    ]
    keywords5 = [
        # Terminators
        'by', 'done', 'exact', 'reflexivity', 'tauto', 'romega', 'omega',
        'assumption', 'solve', 'contradiction', 'discriminate',
    ]
    keywords6 = [
        # Control
        'do', 'last', 'first', 'try', 'idtac', 'repeat',
    ]
      # 'as', 'assert', 'begin', 'class', 'constraint', 'do', 'done',
      # 'downto', 'else', 'end', 'exception', 'external', 'false',
      # 'for', 'fun', 'function', 'functor', 'if', 'in', 'include',
      # 'inherit', 'initializer', 'lazy', 'let', 'match', 'method',
      # 'module', 'mutable', 'new', 'object', 'of', 'open', 'private',
      # 'raise', 'rec', 'sig', 'struct', 'then', 'to', 'true', 'try',
      # 'type', 'val', 'virtual', 'when', 'while', 'with'
    keyopts = [
        '!=', '#', '&', '&&', r'\(', r'\)', r'\*', r'\+', ',', '-',
        r'-\.', '->', r'\.', r'\.\.', ':', '::', ':=', ':>', ';', ';;', '<',
        '<-', '=', '>', '>]', '>}', r'\?', r'\?\?', r'\[', r'\[<', r'\[>',
        r'\[\|', ']', '_', '`', '{', '{<', r'\|', r'\|]', '}', '~', '=>',
        r'/\\', r'\\/',
        u'Π', u'λ',
    ]
    operators = r'[!$%&*+\./:<=>?@^|~-]'
    word_operators = ['and', 'asr', 'land', 'lor', 'lsl', 'lxor', 'mod', 'or']
    prefix_syms = r'[!?~]'
    infix_syms = r'[=<>@^|&+\*/$%-]'
    primitives = ['unit', 'int', 'float', 'bool', 'string', 'char', 'list',
                  'array']

    tokens = {
        'root': [
            (r'\s+', Text),
            (r'false|true|\(\)|\[\]', Name.Builtin.Pseudo),
            (r'\(\*', Comment, 'comment'),
            (r'\b(%s)\b' % '|'.join(keywords1), Keyword.Namespace),
            (r'\b(%s)\b' % '|'.join(keywords2), Keyword),
            (r'\b(%s)\b' % '|'.join(keywords3), Keyword.Type),
            (r'\b(%s)\b' % '|'.join(keywords4), Keyword),
            (r'\b(%s)\b' % '|'.join(keywords5), Keyword.Pseudo),
            (r'\b(%s)\b' % '|'.join(keywords6), Keyword.Reserved),
            (r'\b([A-Z][A-Za-z0-9_\']*)(?=\s*\.)',
             Name.Namespace, 'dotted'),
            (r'\b([A-Z][A-Za-z0-9_\']*)', Name.Class),
            (r'(%s)' % '|'.join(keyopts[::-1]), Operator),
            (r'(%s|%s)?%s' % (infix_syms, prefix_syms, operators), Operator),
            (r'\b(%s)\b' % '|'.join(word_operators), Operator.Word),
            (r'\b(%s)\b' % '|'.join(primitives), Keyword.Type),

            (r"[^\W\d][\w']*", Name),

            (r'\d[\d_]*', Number.Integer),
            (r'0[xX][\da-fA-F][\da-fA-F_]*', Number.Hex),
            (r'0[oO][0-7][0-7_]*', Number.Oct),
            (r'0[bB][01][01_]*', Number.Binary),
            (r'-?\d[\d_]*(.[\d_]*)?([eE][+\-]?\d[\d_]*)', Number.Float),

            (r"'(?:(\\[\\\"'ntbr ])|(\\[0-9]{3})|(\\x[0-9a-fA-F]{2}))'",
             String.Char),
            (r"'.'", String.Char),
            (r"'", Keyword), # a stray quote is another syntax element

            (r'"', String.Double, 'string'),

            (r'[~?][a-z][\w\']*:', Name.Variable),
        ],
        'comment': [
            (r'[^(*)]+', Comment),
            (r'\(\*', Comment, '#push'),
            (r'\*\)', Comment, '#pop'),
            (r'[(*)]', Comment),
        ],
        'string': [
            (r'[^"]+', String.Double),
            (r'""', String.Double),
            (r'"', String.Double, '#pop'),
        ],
        'dotted': [
            (r'\s+', Text),
            (r'\.', Punctuation),
            (r'[A-Z][A-Za-z0-9_\']*(?=\s*\.)', Name.Namespace),
            (r'[A-Z][A-Za-z0-9_\']*', Name.Class, '#pop'),
            (r'[a-z][a-z0-9_\']*', Name, '#pop'),
            (r'', Text, '#pop')
        ],
    }

    def analyse_text(text):
        if text.startswith('(*'):
            return True


class NewLispLexer(RegexLexer):
    """
    For `newLISP. <www.newlisp.org>`_ source code (version 10.3.0).

    *New in Pygments 1.5.*
    """

    name = 'NewLisp'
    aliases = ['newlisp']
    filenames = ['*.lsp', '*.nl']
    mimetypes = ['text/x-newlisp', 'application/x-newlisp']

    flags = re.IGNORECASE | re.MULTILINE | re.UNICODE

    # list of built-in functions for newLISP version 10.3
    builtins = [
        '^', '--', '-', ':', '!', '!=', '?', '@', '*', '/', '&', '%', '+', '++',
        '<', '<<', '<=', '=', '>', '>=', '>>', '|', '~', '$', '$0', '$1', '$10',
        '$11', '$12', '$13', '$14', '$15', '$2', '$3', '$4', '$5', '$6', '$7',
        '$8', '$9', '$args', '$idx', '$it', '$main-args', 'abort', 'abs',
        'acos', 'acosh', 'add', 'address', 'amb', 'and',  'and', 'append-file',
        'append', 'apply', 'args', 'array-list', 'array?', 'array', 'asin',
        'asinh', 'assoc', 'atan', 'atan2', 'atanh', 'atom?', 'base64-dec',
        'base64-enc', 'bayes-query', 'bayes-train', 'begin', 'begin', 'begin',
        'beta', 'betai', 'bind', 'binomial', 'bits', 'callback', 'case', 'case',
        'case', 'catch', 'ceil', 'change-dir', 'char', 'chop', 'Class', 'clean',
        'close', 'command-event', 'cond', 'cond', 'cond', 'cons', 'constant',
        'context?', 'context', 'copy-file', 'copy', 'cos', 'cosh', 'count',
        'cpymem', 'crc32', 'crit-chi2', 'crit-z', 'current-line', 'curry',
        'date-list', 'date-parse', 'date-value', 'date', 'debug', 'dec',
        'def-new', 'default', 'define-macro', 'define-macro', 'define',
        'delete-file', 'delete-url', 'delete', 'destroy', 'det', 'device',
        'difference', 'directory?', 'directory', 'div', 'do-until', 'do-while',
        'doargs',  'dolist',  'dostring', 'dotimes',  'dotree', 'dump', 'dup',
        'empty?', 'encrypt', 'ends-with', 'env', 'erf', 'error-event',
        'eval-string', 'eval', 'exec', 'exists', 'exit', 'exp', 'expand',
        'explode', 'extend', 'factor', 'fft', 'file-info', 'file?', 'filter',
        'find-all', 'find', 'first', 'flat', 'float?', 'float', 'floor', 'flt',
        'fn', 'for-all', 'for', 'fork', 'format', 'fv', 'gammai', 'gammaln',
        'gcd', 'get-char', 'get-float', 'get-int', 'get-long', 'get-string',
        'get-url', 'global?', 'global', 'if-not', 'if', 'ifft', 'import', 'inc',
        'index', 'inf?', 'int', 'integer?', 'integer', 'intersect', 'invert',
        'irr', 'join', 'lambda-macro', 'lambda?', 'lambda', 'last-error',
        'last', 'legal?', 'length', 'let', 'let', 'let', 'letex', 'letn',
        'letn', 'letn', 'list?', 'list', 'load', 'local', 'log', 'lookup',
        'lower-case', 'macro?', 'main-args', 'MAIN', 'make-dir', 'map', 'mat',
        'match', 'max', 'member', 'min', 'mod', 'module', 'mul', 'multiply',
        'NaN?', 'net-accept', 'net-close', 'net-connect', 'net-error',
        'net-eval', 'net-interface', 'net-ipv', 'net-listen', 'net-local',
        'net-lookup', 'net-packet', 'net-peek', 'net-peer', 'net-ping',
        'net-receive-from', 'net-receive-udp', 'net-receive', 'net-select',
        'net-send-to', 'net-send-udp', 'net-send', 'net-service',
        'net-sessions', 'new', 'nil?', 'nil', 'normal', 'not', 'now', 'nper',
        'npv', 'nth', 'null?', 'number?', 'open', 'or', 'ostype', 'pack',
        'parse-date', 'parse', 'peek', 'pipe', 'pmt', 'pop-assoc', 'pop',
        'post-url', 'pow', 'prefix', 'pretty-print', 'primitive?', 'print',
        'println', 'prob-chi2', 'prob-z', 'process', 'prompt-event',
        'protected?', 'push', 'put-url', 'pv', 'quote?', 'quote', 'rand',
        'random', 'randomize', 'read', 'read-char', 'read-expr', 'read-file',
        'read-key', 'read-line', 'read-utf8', 'read', 'reader-event',
        'real-path', 'receive', 'ref-all', 'ref', 'regex-comp', 'regex',
        'remove-dir', 'rename-file', 'replace', 'reset', 'rest', 'reverse',
        'rotate', 'round', 'save', 'search', 'seed', 'seek', 'select', 'self',
        'semaphore', 'send', 'sequence', 'series', 'set-locale', 'set-ref-all',
        'set-ref', 'set', 'setf',  'setq', 'sgn', 'share', 'signal', 'silent',
        'sin', 'sinh', 'sleep', 'slice', 'sort', 'source', 'spawn', 'sqrt',
        'starts-with', 'string?', 'string', 'sub', 'swap', 'sym', 'symbol?',
        'symbols', 'sync', 'sys-error', 'sys-info', 'tan', 'tanh', 'term',
        'throw-error', 'throw', 'time-of-day', 'time', 'timer', 'title-case',
        'trace-highlight', 'trace', 'transpose', 'Tree', 'trim', 'true?',
        'true', 'unicode', 'unify', 'unique', 'unless', 'unpack', 'until',
        'upper-case', 'utf8', 'utf8len', 'uuid', 'wait-pid', 'when', 'while',
        'write', 'write-char', 'write-file', 'write-line', 'write',
        'xfer-event', 'xml-error', 'xml-parse', 'xml-type-tags', 'zero?',
    ]

    # valid names
    valid_name = r'([a-zA-Z0-9!$%&*+.,/<=>?@^_~|-])+|(\[.*?\])+'

    tokens = {
        'root': [
            # shebang
            (r'#!(.*?)$', Comment.Preproc),
            # comments starting with semicolon
            (r';.*$', Comment.Single),
            # comments starting with #
            (r'#.*$', Comment.Single),

            # whitespace
            (r'\s+', Text),

            # strings, symbols and characters
            (r'"(\\\\|\\"|[^"])*"', String),

            # braces
            (r"{", String, "bracestring"),

            # [text] ... [/text] delimited strings
            (r'\[text\]*', String, "tagstring"),

            # 'special' operators...
            (r"('|:)", Operator),

            # highlight the builtins
            ('(%s)' % '|'.join(re.escape(entry) + '\\b' for entry in builtins),
             Keyword),

            # the remaining functions
            (r'(?<=\()' + valid_name, Name.Variable),

            # the remaining variables
            (valid_name, String.Symbol),

            # parentheses
            (r'(\(|\))', Punctuation),
        ],

        # braced strings...
        'bracestring': [
             ("{", String, "#push"),
             ("}", String, "#pop"),
             ("[^{}]+", String),
        ],

        # tagged [text]...[/text] delimited strings...
        'tagstring': [
            (r'(?s)(.*?)(\[/text\])', String, '#pop'),
        ],
    }


class ElixirLexer(RegexLexer):
    """
    For the `Elixir language <http://elixir-lang.org>`_.

    *New in Pygments 1.5.*
    """

    name = 'Elixir'
    aliases = ['elixir', 'ex', 'exs']
    filenames = ['*.ex', '*.exs']
    mimetypes = ['text/x-elixir']

    tokens = {
        'root': [
            (r'\s+', Text),
            (r'#.*$', Comment.Single),
            (r'\b(case|end|bc|lc|if|unless|try|loop|receive|fn|defmodule|'
             r'defp|def|defprotocol|defimpl|defrecord|defmacro|defdelegate|'
             r'defexception|exit|raise|throw)\b(?![?!])|'
             r'(?<!\.)\b(do|\-\>)\b\s*', Keyword),
            (r'\b(import|require|use|recur|quote|unquote|super|refer)\b(?![?!])',
                Keyword.Namespace),
            (r'(?<!\.)\b(and|not|or|when|xor|in)\b', Operator.Word),
            (r'%=|\*=|\*\*=|\+=|\-=|\^=|\|\|=|'
             r'<=>|<(?!<|=)|>(?!<|=|>)|<=|>=|===|==|=~|!=|!~|(?=[ \t])\?|'
             r'(?<=[ \t])!+|&&|\|\||\^|\*|\+|\-|/|'
             r'\||\+\+|\-\-|\*\*|\/\/|\<\-|\<\>|<<|>>|=|\.', Operator),
            (r'(?<!:)(:)([a-zA-Z_]\w*([?!]|=(?![>=]))?|\<\>|===?|>=?|<=?|'
             r'<=>|&&?|%\(\)|%\[\]|%\{\}|\+\+?|\-\-?|\|\|?|\!|//|[%&`/\|]|'
             r'\*\*?|=?~|<\-)|([a-zA-Z_]\w*([?!])?)(:)(?!:)', String.Symbol),
            (r':"', String.Symbol, 'interpoling_symbol'),
<<<<<<< HEAD
            (r'\b(nil|true|false)\b(?![?!])', Name.Constant),
            (r'\b[A-Z]\w*\b', Name.Constant),
            (r'\b(__(FILE|LINE|MODULE|STOP_ITERATOR|EXCEPTION|OP|REF|FUNCTION|'
             r'BLOCK|KVBLOCK)__)\b(?![?!])', Name.Builtin.Pseudo),
            (r'[a-zA-Z_!]\w*[!\?]?', Name),
=======
            (r'\b(nil|true|false)\b(?![?!])|\b[A-Z]\w*\b', Name.Constant),
            (r'\b(__(FILE|LINE|MODULE|LOCAL|MAIN|FUNCTION)__)\b(?![?!])', Name.Builtin.Pseudo),
            (r'[a-zA-Z_!][\w_]*[!\?]?', Name),
>>>>>>> b74a478f
            (r'[(){};,/\|:\\\[\]]', Punctuation),
            (r'@[a-zA-Z_]\w*|&\d', Name.Variable),
            (r'\b(0[xX][0-9A-Fa-f]+|\d(_?\d)*(\.(?![^\d\s])'
             r'(_?\d)*)?([eE][-+]?\d(_?\d)*)?|0[bB][01]+)\b', Number),
            include('strings'),
        ],
        'strings': [
            (r'"""(?:.|\n)*?"""', String.Doc),
            (r"'''(?:.|\n)*?'''", String.Doc),
            (r'"', String.Double, 'dqs'),
            (r"'.*'", String.Single),
            (r'(?<!\w)\?(\\(x\d{1,2}|\h{1,2}(?!\h)\b|0[0-7]{0,2}(?![0-7])\b|'
             r'[^x0MC])|(\\[MC]-)+\w|[^\s\\])', String.Other)
        ],
        'dqs': [
            (r'"', String.Double, "#pop"),
            include('interpoling'),
            (r'[^#"]+', String.Double),
        ],
        'interpoling': [
            (r'#{', String.Interpol, 'interpoling_string'),
        ],
        'interpoling_string' : [
            (r'}', String.Interpol, "#pop"),
            include('root')
        ],
        'interpoling_symbol': [
            (r'"', String.Symbol, "#pop"),
            include('interpoling'),
            (r'[^#"]+', String.Symbol),
        ],
    }


class ElixirConsoleLexer(Lexer):
    """
    For Elixir interactive console (iex) output like:

    .. sourcecode:: iex

        iex> [head | tail] = [1,2,3]
        [1,2,3]
        iex> head
        1
        iex> tail
        [2,3]
        iex> [head | tail]
        [1,2,3]
        iex> length [head | tail]
        3

    *New in Pygments 1.5.*
    """

    name = 'Elixir iex session'
    aliases = ['iex']
    mimetypes = ['text/x-elixir-shellsession']

    _prompt_re = re.compile('(iex|\.{3})> ')

    def get_tokens_unprocessed(self, text):
        exlexer = ElixirLexer(**self.options)

        curcode = ''
        insertions = []
        for match in line_re.finditer(text):
            line = match.group()
            if line.startswith(u'** '):
                insertions.append((len(curcode),
                                   [(0, Generic.Error, line[:-1])]))
                curcode += line[-1:]
            else:
                m = self._prompt_re.match(line)
                if m is not None:
                    end = m.end()
                    insertions.append((len(curcode),
                                       [(0, Generic.Prompt, line[:end])]))
                    curcode += line[end:]
                else:
                    if curcode:
                        for item in do_insertions(insertions,
                                        exlexer.get_tokens_unprocessed(curcode)):
                            yield item
                        curcode = ''
                        insertions = []
                    yield match.start(), Generic.Output, line
        if curcode:
            for item in do_insertions(insertions,
                                      exlexer.get_tokens_unprocessed(curcode)):
                yield item<|MERGE_RESOLUTION|>--- conflicted
+++ resolved
@@ -1707,17 +1707,9 @@
              r'<=>|&&?|%\(\)|%\[\]|%\{\}|\+\+?|\-\-?|\|\|?|\!|//|[%&`/\|]|'
              r'\*\*?|=?~|<\-)|([a-zA-Z_]\w*([?!])?)(:)(?!:)', String.Symbol),
             (r':"', String.Symbol, 'interpoling_symbol'),
-<<<<<<< HEAD
-            (r'\b(nil|true|false)\b(?![?!])', Name.Constant),
-            (r'\b[A-Z]\w*\b', Name.Constant),
-            (r'\b(__(FILE|LINE|MODULE|STOP_ITERATOR|EXCEPTION|OP|REF|FUNCTION|'
-             r'BLOCK|KVBLOCK)__)\b(?![?!])', Name.Builtin.Pseudo),
-            (r'[a-zA-Z_!]\w*[!\?]?', Name),
-=======
             (r'\b(nil|true|false)\b(?![?!])|\b[A-Z]\w*\b', Name.Constant),
             (r'\b(__(FILE|LINE|MODULE|LOCAL|MAIN|FUNCTION)__)\b(?![?!])', Name.Builtin.Pseudo),
             (r'[a-zA-Z_!][\w_]*[!\?]?', Name),
->>>>>>> b74a478f
             (r'[(){};,/\|:\\\[\]]', Punctuation),
             (r'@[a-zA-Z_]\w*|&\d', Name.Variable),
             (r'\b(0[xX][0-9A-Fa-f]+|\d(_?\d)*(\.(?![^\d\s])'

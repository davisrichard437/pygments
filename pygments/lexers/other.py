--- conflicted
+++ resolved
@@ -36,11 +36,8 @@
            'ECLLexer', 'UrbiscriptLexer', 'OpenEdgeLexer', 'BroLexer',
            'MscgenLexer', 'KconfigLexer', 'VGLLexer', 'SourcePawnLexer',
            'RobotFrameworkLexer', 'PuppetLexer', 'NSISLexer', 'RPMSpecLexer',
-<<<<<<< HEAD
-           'CbmBasicV2Lexer', 'AutoItLexer', 'RexxLexer', 'PawnLexer']
-=======
            'CbmBasicV2Lexer', 'AutoItLexer', 'RexxLexer', 'APLLexer',
-           'LSLLexer', 'AmbientTalkLexer']
+           'LSLLexer', 'AmbientTalkLexer', 'PawnLexer']
 
 
 class LSLLexer(RegexLexer):
@@ -123,7 +120,6 @@
             (r'[^"\\]+',                          String.Double),
         ]
     }
->>>>>>> 553ad020
 
 
 class ECLLexer(RegexLexer):
@@ -3888,71 +3884,6 @@
             return min(result, 1.0)
 
 
-<<<<<<< HEAD
-class PawnLexer(RegexLexer):
-    """
-    For Pawn source code
-    """
-    
-    name = 'Pawn'
-    aliases = ['pawn']
-    filenames = ['*.p', '*.pwn', '*.inc']
-    mimetypes = ['text/x-pawn']
-
-    #: optional Comment or Whitespace
-    _ws = r'(?:\s|//.*?\n|/[*].*?[*]/)+'
-
-    tokens = {
-        'root': [
-            # preprocessor directives: without whitespace
-            ('^#if\s+0', Comment.Preproc, 'if0'),
-            ('^#', Comment.Preproc, 'macro'),
-            # or with whitespace
-            ('^' + _ws + r'#if\s+0', Comment.Preproc, 'if0'),
-            ('^' + _ws + '#', Comment.Preproc, 'macro'),
-            (r'\n', Text),
-            (r'\s+', Text),
-            (r'\\\n', Text), # line continuation
-            (r'/(\\\n)?/(\n|(.|\n)*?[^\\]\n)', Comment.Single),
-            (r'/(\\\n)?\*(.|\n)*?\*(\\\n)?/', Comment.Multiline),
-            (r'[{}]', Punctuation),
-            (r'L?"', String, 'string'),
-            (r"L?'(\\.|\\[0-7]{1,3}|\\x[a-fA-F0-9]{1,2}|[^\\\'\n])'", String.Char),
-            (r'(\d+\.\d*|\.\d+|\d+)[eE][+-]?\d+[LlUu]*', Number.Float),
-            (r'(\d+\.\d*|\.\d+|\d+[fF])[fF]?', Number.Float),
-            (r'0x[0-9a-fA-F]+[LlUu]*', Number.Hex),
-            (r'0[0-7]+[LlUu]*', Number.Oct),
-            (r'\d+[LlUu]*', Number.Integer),
-            (r'\*/', Error),
-            (r'[~!%^&*+=|?:<>/-]', Operator),
-            (r'[()\[\],.;]', Punctuation),
-            (r'(switch|case|default|const|new|static|char|continue|break|'
-             r'if|else|for|while|do|operator|enum|'
-             r'public|return|sizeof|tagof|state|goto)\b', Keyword),
-            (r'(bool|Float)\b', Keyword.Type),
-            (r'(true|false)\b', Keyword.Constant),
-            ('[a-zA-Z_][a-zA-Z0-9_]*', Name),
-        ],
-        'string': [
-            (r'"', String, '#pop'),
-            (r'\\([\\abfnrtv"\']|x[a-fA-F0-9]{2,4}|[0-7]{1,3})', String.Escape),
-            (r'[^\\"\n]+', String), # all other characters
-            (r'\\\n', String), # line continuation
-            (r'\\', String), # stray backslash
-        ],
-        'macro': [
-            (r'[^/\n]+', Comment.Preproc),
-            (r'/\*(.|\n)*?\*/', Comment.Multiline),
-            (r'//.*?\n', Comment.Single, '#pop'),
-            (r'/', Comment.Preproc),
-            (r'(?<=\\)\n', Comment.Preproc),
-            (r'\n', Comment.Preproc, '#pop'),
-        ],
-        'if0': [
-            (r'^\s*#if.*?(?<!\\)\n', Comment.Preproc, '#push'),
-            (r'^\s*#endif.*?(?<!\\)\n', Comment.Preproc, '#pop'),
-            (r'.*?\n', Comment),
-=======
 class APLLexer(RegexLexer):
     """
     A simple APL lexer.
@@ -4090,7 +4021,73 @@
         'arglist' : [
             (r'\|', Punctuation, '#pop'),
             (r'\s*(,)\s*', Punctuation),
-            (r'[a-zA-Z_][a-zA-Z0-9_]*', Name.Variable)
->>>>>>> 553ad020
+            (r'[a-zA-Z_][a-zA-Z0-9_]*', Name.Variable),
+        ],
+    }
+
+
+class PawnLexer(RegexLexer):
+    """
+    For Pawn source code
+    """
+    
+    name = 'Pawn'
+    aliases = ['pawn']
+    filenames = ['*.p', '*.pwn', '*.inc']
+    mimetypes = ['text/x-pawn']
+
+    #: optional Comment or Whitespace
+    _ws = r'(?:\s|//.*?\n|/[*].*?[*]/)+'
+
+    tokens = {
+        'root': [
+            # preprocessor directives: without whitespace
+            ('^#if\s+0', Comment.Preproc, 'if0'),
+            ('^#', Comment.Preproc, 'macro'),
+            # or with whitespace
+            ('^' + _ws + r'#if\s+0', Comment.Preproc, 'if0'),
+            ('^' + _ws + '#', Comment.Preproc, 'macro'),
+            (r'\n', Text),
+            (r'\s+', Text),
+            (r'\\\n', Text), # line continuation
+            (r'/(\\\n)?/(\n|(.|\n)*?[^\\]\n)', Comment.Single),
+            (r'/(\\\n)?\*(.|\n)*?\*(\\\n)?/', Comment.Multiline),
+            (r'[{}]', Punctuation),
+            (r'L?"', String, 'string'),
+            (r"L?'(\\.|\\[0-7]{1,3}|\\x[a-fA-F0-9]{1,2}|[^\\\'\n])'", String.Char),
+            (r'(\d+\.\d*|\.\d+|\d+)[eE][+-]?\d+[LlUu]*', Number.Float),
+            (r'(\d+\.\d*|\.\d+|\d+[fF])[fF]?', Number.Float),
+            (r'0x[0-9a-fA-F]+[LlUu]*', Number.Hex),
+            (r'0[0-7]+[LlUu]*', Number.Oct),
+            (r'\d+[LlUu]*', Number.Integer),
+            (r'\*/', Error),
+            (r'[~!%^&*+=|?:<>/-]', Operator),
+            (r'[()\[\],.;]', Punctuation),
+            (r'(switch|case|default|const|new|static|char|continue|break|'
+             r'if|else|for|while|do|operator|enum|'
+             r'public|return|sizeof|tagof|state|goto)\b', Keyword),
+            (r'(bool|Float)\b', Keyword.Type),
+            (r'(true|false)\b', Keyword.Constant),
+            ('[a-zA-Z_][a-zA-Z0-9_]*', Name),
+        ],
+        'string': [
+            (r'"', String, '#pop'),
+            (r'\\([\\abfnrtv"\']|x[a-fA-F0-9]{2,4}|[0-7]{1,3})', String.Escape),
+            (r'[^\\"\n]+', String), # all other characters
+            (r'\\\n', String), # line continuation
+            (r'\\', String), # stray backslash
+        ],
+        'macro': [
+            (r'[^/\n]+', Comment.Preproc),
+            (r'/\*(.|\n)*?\*/', Comment.Multiline),
+            (r'//.*?\n', Comment.Single, '#pop'),
+            (r'/', Comment.Preproc),
+            (r'(?<=\\)\n', Comment.Preproc),
+            (r'\n', Comment.Preproc, '#pop'),
+        ],
+        'if0': [
+            (r'^\s*#if.*?(?<!\\)\n', Comment.Preproc, '#push'),
+            (r'^\s*#endif.*?(?<!\\)\n', Comment.Preproc, '#pop'),
+            (r'.*?\n', Comment),
         ]
     }
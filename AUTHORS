--- conflicted
+++ resolved
@@ -246,10 +246,7 @@
 * Fabian Neumann -- CDDL lexer
 * Thomas Duboucher -- CDDL lexer
 * Philipp Imhof -- Pango Markup formatter
-<<<<<<< HEAD
 * Thomas Voss -- Sed lexer
-=======
 * Martin Fischer -- WCAG contrast testing
->>>>>>> 4022e3f4
 
 Many thanks for all contributions!